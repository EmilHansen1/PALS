--- conflicted
+++ resolved
@@ -5,6 +5,7 @@
 # %% LIBRARIES
 import numpy as np
 import matplotlib.pyplot as plt
+from mpl_point_clicker import clicker
 from scipy.optimize import root
 from matplotlib.colors import LogNorm
 from scipy.integrate import quad
@@ -182,8 +183,8 @@
             cg7 * cg11 + cg9) * cg7 / cg * np.cos(cg7 * cg11 / cg / 2) - 2 * np.sqrt(cg1) * (cg5 ** 2 + 1) ** (
                           -0.1e1 / 0.2e1) * np.sin(cg7 * cg11 / cg / 2) ** 2 * cg5 * cg7 * np.cos(cg7 * cg11 + cg9)
         return np.array([Efx, Efy, 0])
-        
-        
+
+
     def AI_sin2_ellip(self, t):
         """
         The integral of the A-field at a time t for elliptically polarized light propagating in the z-direction
@@ -297,7 +298,7 @@
         """
         factor = np.sqrt(2 * self.Up) * np.sin(self.omega * t / (2 * self.N_cycles))**2
         return factor * np.array([np.cos(self.omega * t), np.sin(self.omega * t), 0])
-    
+
     def E_field_sin2_circ(self, t):
         cg = self.N_cycles
         cg1 = self.Up
@@ -364,8 +365,8 @@
         AI2 = cg1 * (cg * np.sin(0.1e1 / cg * cg5 * cg7) * (
                     np.cos(0.1e1 / cg * cg5 * cg7) - 4) + 3 * cg5 * cg7) / cg5 / 4
         return AI2
-    
-    
+
+
     def A_integrals(self, t, p_vec):
         """
         Calculation of the vector potential integrals needed in the action. Redirects for analytical calculation or
@@ -631,13 +632,8 @@
 
 if __name__ == "__main__":
     ATI = AboveThresholdIonization(settings_dict=settings_dict)
-<<<<<<< HEAD
-
-    #ATI.get_saddle_guess([0, ATI.N_cycles * 2*np.pi/ATI.omega], [0, 80], 400, 400)
-=======
     #print(ATI.AI2_sin2_ellip(1 + 1j))
     ATI.get_saddle_guess([0, ATI.N_cycles * 2*np.pi/ATI.omega], [0, 80], 400, 400)
->>>>>>> de0cc44b
     #np.save('test_saddle.txt', ATI.guess_saddle_points)
     guess = np.load('test_saddle.txt.npy')
     ATI.guess_saddle_points = guess
@@ -655,9 +651,6 @@
     plt.imshow(np.flip(M,0), norm=LogNorm(vmax=np.max(M), vmin=np.max(M)*1e-6), aspect='equal', extent=(ATI.px_start, ATI.px_end, ATI.py_start, ATI.py_end), interpolation='bicubic')
     plt.colorbar()
     plt.show()
-<<<<<<< HEAD
-    """
-=======
 
 
 
@@ -680,5 +673,4 @@
 plt.plot(t_list, np.array(A_num_list), label='Numerical', ls='--')
 plt.legend(frameon=False)
 plt.minorticks_on()
-plt.show()
->>>>>>> de0cc44b
+plt.show()