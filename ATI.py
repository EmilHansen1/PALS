"""
Basic general purpose SFA ATI code.
Authors: Mads Carlsen & Emil Hansen
"""
# %% LIBRARIES
import numpy as np
import matplotlib.pyplot as plt
from scipy.optimize import root
from matplotlib.colors import LogNorm
from scipy.integrate import quad
from multiprocessing import Pool
from scipy.special import gamma


# %% ATI CLASS
class AboveThresholdIonization:
    def __init__(self, settings_dict=None):
        """
        Class to perform ATI calculations. 
        The class is initialized with a settings dictionary. If no settings dictionary is provided, 
        standard values are used. Values can also be set manually after initialization.
        """
        if settings_dict is None:  # No settings dictionary - use the standard values
            self.Ip = 0.5
            self.set_field_params(lambd=800, intensity=1e14, cep=np.pi/2, N_cycles=2,
                                  ellipticity=None)
            self.set_fields(built_in_field='linear')  # Set the standard field type
            self.set_momentum_bounds(px_start=-1.5, px_end=1.5, py_start=0., py_end=1.5, pz=0., Nx=200, Ny=100)
            self.N_cores = 4
            self.ellipticity = 0
            self.min_momentum = 0.1
        else:  # Load settings from dict 
            self.Ip = settings_dict['Ip']
            self.set_field_params(lambd=settings_dict['Wavelength'], intensity=settings_dict['Intensity'],
                                  cep=settings_dict['cep'], N_cycles=settings_dict['N_cycles'],
                                  ellipticity=settings_dict['ellipticity'])
            self.set_fields(built_in_field=settings_dict['built_in_field'])
            print(settings_dict['built_in_field'])
            self.set_momentum_bounds(px_start=settings_dict['px_start'], px_end=settings_dict['px_end'],
                                     py_start=settings_dict['py_start'], py_end=settings_dict['py_end'],
                                     pz=settings_dict['pz'], Nx=settings_dict['Nx'], Ny=settings_dict['Ny'])

            self.N_cores = settings_dict['N_cores']
            self.min_momentum = settings_dict['Minimum momentum']

        self.guess_saddle_points = []  # List to be filled with initial values for saddle point times


    def set_field_params(self, lambd, intensity, cep, N_cycles, ellipticity=None):
        """
        Function to set field parameters used for the standard built-in fields. If own field is provided, this is not
        needed.
        :param ellipticity: The ellipticity of the laser field. e in [0, 1]
        :param lambd: Laser carrier wavelength in nm
        :param intensity: Laser intensity in W/cm²
        :param cep: Carrier envelope phase
        :param N_cycles: Number of cycles
        """
        self.cep = cep
        self.N_cycles = N_cycles
        self.ellipticity = ellipticity

        # Calculate omega and Up. Do the conversion to a.u.
        E_max = np.sqrt(intensity / 3.50945e16)  # Max electric field amplitude (a.u.)
        self.omega = 2. * np.pi * 137.036 / (lambd * 1.e-9 / 5.29177e-11)
        self.Up = E_max**2 / (4 * self.omega**2)
        self.rtUp = np.sqrt(self.Up)
        self.period = 2*np.pi * N_cycles/self.omega


    def set_fields(self, built_in_field='', custom_A_field=None, custom_E_field=None):
        """
        Function to set the field type used in calculations. Allows for custom fields. Note, if custom fields is used
        then both E and A field must be given.
        :param built_in_field: String choosing the type of in-built field. Leave '' if custom field is used.
        :param custom_A_field: Custom A-field. Must have form A_field(t), with t being time in a.u.
        :param custom_E_field: Custom E-field. Must have form E_field(t), with t being time in a.u.
        """
        self.built_in = ''
        if built_in_field:
            self.built_in = built_in_field
            if self.built_in == 'linear':
                self.A_field = self.A_field_sin2_linear
                self.E_field = self.E_field_sin2_linear
            elif self.built_in == 'elliptic':
                self.A_field = self.A_field_sin2_ellip
                self.E_field = self.E_field_sin2_ellip
            elif self.built_in == 'circular':
                self.A_field = self.A_field_sin2_circ
                self.E_field = self.E_field_sin2_circ
<<<<<<< HEAD
                # More build-in fields can be added here:
            elif self.build_in == 'bicircular':
                self.A_field = self.A_bicircular
                self.E_field = self.E_bicircular 
=======
                # More built-in fields can be added here:
>>>>>>> 7c9b9227
            else:
                raise Exception('The built-in field specified does not exist!')

        elif custom_A_field is not None:
            self.A_field = custom_A_field
            self.E_field = custom_E_field
        else:
            raise Exception("Attempt at setting field type without anything provided!")


    def set_momentum_bounds(self, px_start, px_end, py_start, py_end, pz, Nx, Ny):
        """
        Function to set the bounds of the momentum values for which the transition amplitude will be calculated.
        :param px_start: Initial momentum value in the x direction of the momentum grid.
        :param px_end: Final momentum value in the x direction of the momentum gird.
        :param Nx: Nr. of momentum values in the x direction of the momentum grid
        :param pz: The value of momentum along z the calculations are performed for
        """
        self.px_start = px_start
        self.px_end = px_end
        self.py_start = py_start
        self.py_end = py_end
        self.pz = pz
        self.Nx = Nx
        self.Ny = Ny


    def A_field_sin2_linear(self, t):
        """
        Linear polarized sin^2 field. One possible choice of 'built-in' pulse forms. 
        Uses the field parameters of the class.
        :param t: Time (a.u.)
        """
        return np.array([2 * self.rtUp * np.sin(self.omega * t / (2*self.N_cycles))**2 * np.cos(self.omega * t + self.cep), 0, 0])


    def E_field_sin2_linear(self, t):
        """
        Linear polarized sin2 electric field.
        :param t: Time (a.u.)
        """
        term1 = 2*np.sqrt(self.Up) * np.sin(self.omega*t/(2*self.N_cycles))**2 * np.sin(self.omega*t + self.cep)
        term2 = -np.sqrt(self.Up)/self.N_cycles * np.sin(self.omega*t/self.N_cycles) * np.cos(self.omega*t + self.cep)
        return np.array([self.omega * (term1 + term2), 0, 0])


    def AI_sin2_linear(s, t):
        """
        Integral of linear sin2 vector potential
        :param t: time
        """
        if s.N_cycles == 1:  # Exception since general formula does not work for N_cycles = 1
            return -s.rtUp * (2*np.cos(s.cep) * t*s.omega + 3*np.sin(s.cep) - 4*np.sin(s.omega*t + s.cep) +
                        np.sin(2*s.omega*t + s.cep))/(4*s.omega)
        else:
            return -s.rtUp/(2*s.omega*(s.N_cycles**2-1)) * (s.N_cycles*(s.N_cycles+1)*np.sin((s.omega*t*(s.N_cycles-1) + s.cep*s.N_cycles)/s.N_cycles)
                                        + s.N_cycles*(s.N_cycles-1)*np.sin((s.omega*t*(s.N_cycles+1) + s.cep*s.N_cycles)/s.N_cycles)
                                        - 2*s.N_cycles**2*np.sin(s.omega*t+s.cep) - 2*np.sin(s.cep) + 2*np.sin(s.omega*t+s.cep))


    def AI2_sin2_linear(s, t):
        """
        Integral of linear sin2 vector potential squared.
        :param t: time
        """
        if s.N_cycles == 1:  # Exception since general formula does not work for N_cycles = 1
            return -s.Up/(96*s.omega) * (-12*np.cos(2*s.cep)*t*s.omega - 72*s.omega*t + 96*np.sin(s.omega*t) - 12*np.sin(2*s.omega*t)
                        + 48*np.sin(s.omega*t+2*s.cep) + 16*np.sin(3*s.omega*t+2*s.cep) - 3*np.sin(4*s.omega*t+2*s.cep)
                        - 36*np.sin(2*s.omega*t+2*s.cep) - 25*np.sin(2*s.cep))
        else:
            fac = 24*s.Up / (32*s.N_cycles**4*s.omega - 40*s.N_cycles**2*s.omega + 8*s.omega)
            term1 = -1/6 * (s.N_cycles-0.5) * (-s.N_cycles**2 + np.cos(2*s.omega*t+2*s.cep) + 1) * (s.N_cycles+0.5) * s.N_cycles * np.sin(2*s.omega*t/s.N_cycles)
            term2 = (1/6*s.N_cycles**4 - 1/24*s.N_cycles**2) * np.sin(2*s.omega*t + 2*s.cep) * np.cos(2*s.omega*t/s.N_cycles)
            term3 = -2/3 * (s.N_cycles-1) * (s.N_cycles+1) * (s.N_cycles**2*np.cos(s.omega*t/s.N_cycles) - 3*s.N_cycles**2/4 + 3/16) * np.sin(2*s.omega*t+2*s.cep)
            term4 = (1/3*s.N_cycles**3 - 1/3*s.N_cycles) * np.sin(s.omega*t/s.N_cycles) * np.cos(2*s.omega*t+2*s.cep)
            term5 = (-4/3*s.N_cycles**5 + 5/3*s.N_cycles**3 - 1/3*s.N_cycles) * np.sin(s.omega*t/s.N_cycles)
            rest_terms =s.N_cycles**4*s.omega*t - 5*s.N_cycles**2*s.omega*t/4 + s.omega*t/4 - np.sin(s.cep)*np.cos(s.cep)/4
            return fac * (term1 + term2 + term3 + term4 + term5 + rest_terms)


    def A_field_sin2_ellip(self, t):
        """
        Vector potential for elliptically polarized sin2 field propagating in the z-direction
        :param t: time in a.u.
        :return: A(t) as a 3D numpy array
        """
        front_factor = 2 * np.sqrt(self.Up) / np.sqrt(1 + self.ellipticity**2)
        envelope = np.sin(self.omega * t / (2 * self.N_cycles))**2
        return front_factor * np.array([np.cos(self.omega * t + self.cep),
                                        self.ellipticity * np.sin(self.omega * t + self.cep),
                                        0]) * envelope


    def E_field_sin2_ellip(self, t):
        """
        Electric field for elliptically polarized sin2 field propagating in the z-direction
        :param t: time in a.u.
        """
        cg = self.N_cycles
        cg1 = self.Up
        cg5 = self.ellipticity
        cg7 = self.omega
        cg9 = self.cep
        cg11 = t
        Efx = -2 * np.sqrt(cg1) * (cg5 ** 2 + 1) ** (-0.1e1 / 0.2e1) * np.sin(cg7 * cg11 / cg / 2) * np.cos(
            cg7 * cg11 + cg9) * cg7 / cg * np.cos(cg7 * cg11 / cg / 2) + 2 * np.sqrt(cg1) * (cg5 ** 2 + 1) ** (
                          -0.1e1 / 0.2e1) * np.sin(cg7 * cg11 / cg / 2) ** 2 * cg7 * np.sin(cg7 * cg11 + cg9)
        Efy = -2 * np.sqrt(cg1) * (cg5 ** 2 + 1) ** (-0.1e1 / 0.2e1) * np.sin(cg7 * cg11 / cg / 2) * cg5 * np.sin(
            cg7 * cg11 + cg9) * cg7 / cg * np.cos(cg7 * cg11 / cg / 2) - 2 * np.sqrt(cg1) * (cg5 ** 2 + 1) ** (
                          -0.1e1 / 0.2e1) * np.sin(cg7 * cg11 / cg / 2) ** 2 * cg5 * cg7 * np.cos(cg7 * cg11 + cg9)
        return np.array([Efx, Efy, 0])
        
        
    def AI_sin2_ellip(self, t):
        """
        The integral of the A-field at a time t for elliptically polarized light propagating in the z-direction
        :param t: time in a.u.
        :return: A(t) as a 3D numpy array
        """
        if self.N_cycles == 1:
            '''AIx = np.sqrt(self.Up) / (2 * np.sqrt(self.ellipticity**2 + 1) * self.omega) \
                  * (c_cep*s_wt*c_wt + s_cep*c_wt**2 + c_wt*w*t + 2*s_wt*c_cep + 2*s_wt*s_cep - 3*s_cep)
            AIy = np.sqrt(self.Up) * self.ellipticity / (2 * np.sqrt(self.ellipticity**2 + 1) * self.omega) \
                  * (c_cep*c_wt**2 - s_cep*s_wt*c_wt - s_wt*w*t + 2*c_wt*c_cep - 2*s_wt*s_cep - 3*c_cep)'''
            cg = self.Up
            cg3 = self.ellipticity
            cg5 = self.omega
            cg7 = self.cep
            cg9 = t
            AIx = np.sqrt(cg) * (np.cos(cg7) * np.sin(cg5 * cg9) * np.cos(cg5 * cg9) + np.sin(cg7) * np.cos(cg5 * cg9) ** 2 + np.cos(cg7) * cg5 * cg9 + 2 * np.sin(cg5 * cg9) * np.cos(cg7) + 2 * np.cos(cg5 * cg9) * np.sin(cg7) - 3 * np.sin(cg7)) * (cg3 ** 2 + 1) ** (-0.1e1 / 0.2e1) / cg5 / 2
            AIy = -np.sqrt(cg) * cg3 * (np.cos(cg7) * np.cos(cg5 * cg9) ** 2 - np.sin(cg7) * np.sin(cg5 * cg9) * np.cos(cg5 * cg9) - np.sin(cg7) * cg5 * cg9 + 2 * np.cos(cg5 * cg9) * np.cos(cg7) - 2 * np.sin(cg5 * cg9) * np.sin(cg7) - 3 * np.cos(cg7)) * (cg3 ** 2 + 1) ** (-0.1e1 / 0.2e1) / cg5 / 2

            return np.array([AIx, AIy, 0])
        else:
            '''AIx = np.sqrt(self.Up) / (w * np.sqrt(self.ellipticity**2 + 1) * (N2 - 1)) \
                  * (N2*s_wt*c_cep*c_wtn + N2*c_wt*s_cep*c_wtn + N2*s_wt*c_cep + N2*c_wt*s_cep + N*s_wt*s_cep*s_wtn
                     - N*c_wt*c_cep*s_wtn - 2*N2*s_cep - s_wt*c_cep - c_wt*s_cep + s_cep)
            AIy = -np.sqrt(self.Up) * self.ellipticity / (w * np.sqrt(self.ellipticity**2 + 1) * (N2 - 1)) \
                  * (N2*c_wt*c_cep*c_wtn - N2*s_wt*s_cep*c_wtn + N2*c_wt*c_cep - N2*s_wt*s_cep + N*c_wt*s_cep*s_wtn
                     + N*s_wt*c_cep*s_wtn - 2*N2*c_cep - c_wt*c_cep + s_wt*s_cep + c_cep)'''
            cg = self.N_cycles
            cg1 = self.Up
            cg5 = self.ellipticity
            cg7 = self.omega
            cg9 = self.cep
            cg11 = t
            AIx = -np.sqrt(cg1) * (cg ** 2 * np.sin(cg7 * cg11) * np.cos(cg9) * np.cos(
                0.1e1 / cg * cg7 * cg11) + cg ** 2 * np.cos(cg7 * cg11) * np.sin(cg9) * np.cos(
                0.1e1 / cg * cg7 * cg11) - cg ** 2 * np.sin(cg7 * cg11) * np.cos(cg9) - cg ** 2 * np.cos(
                cg7 * cg11) * np.sin(cg9) + cg * np.sin(cg7 * cg11) * np.sin(cg9) * np.sin(
                0.1e1 / cg * cg7 * cg11) - cg * np.cos(cg7 * cg11) * np.cos(cg9) * np.sin(
                0.1e1 / cg * cg7 * cg11) + np.sin(cg7 * cg11) * np.cos(cg9) + np.cos(cg7 * cg11) * np.sin(
                cg9) - np.sin(cg9)) * (cg5 ** 2 + 1) ** (-0.1e1 / 0.2e1) / cg7 / (cg ** 2 - 1)
            AIy = np.sqrt(cg1) * cg5 * (cg ** 2 * np.cos(cg7 * cg11) * np.cos(cg9) * np.cos(
                0.1e1 / cg * cg7 * cg11) - cg ** 2 * np.sin(cg7 * cg11) * np.sin(cg9) * np.cos(
                0.1e1 / cg * cg7 * cg11) - cg ** 2 * np.cos(cg7 * cg11) * np.cos(cg9) + cg ** 2 * np.sin(
                cg7 * cg11) * np.sin(cg9) + cg * np.cos(cg7 * cg11) * np.sin(cg9) * np.sin(
                0.1e1 / cg * cg7 * cg11) + cg * np.sin(cg7 * cg11) * np.cos(cg9) * np.sin(
                0.1e1 / cg * cg7 * cg11) + np.cos(cg7 * cg11) * np.cos(cg9) - np.sin(cg7 * cg11) * np.sin(
                cg9) - np.cos(cg9)) * (cg5 ** 2 + 1) ** (-0.1e1 / 0.2e1) / cg7 / (cg ** 2 - 1)
            return np.array([AIx, AIy, 0])


    def AI2_sin2_ellip(self, t):
        """
        The time-integral over [0, t] of the elliptic A-field squared
        :param t: time
        :return: the value of the integral at time t
        """
        # WARNING: The following code looks absolutely awful because I used Maple to write
        # the (just as) awful expression for the integral into python code. Thanks, Maple!
        if self.N_cycles == 1:
            cg = self.Up
            cg1 = self.ellipticity
            cg3 = self.omega
            cg5 = self.cep
            cg7 = t
            cg0 = -cg * ((3 * cg1 ** 2 - 3) * np.sin(2 * cg3 * cg7 + 2 * cg5) + (0.4e1 / 0.3e1 * cg1 ** 2 - 0.4e1 / 0.3e1) * np.sin(3 * cg3 * cg7 + 2 * cg5) + np.cos(2 * cg5) * cg3 * cg7 * cg1 ** 2 - 6 * cg3 * cg7 * cg1 ** 2 - np.cos(2 * cg5) * cg3 * cg7 + 4 * np.sin(cg3 * cg7 + 2 * cg5) * cg1 ** 2 + np.sin(4 * cg3 * cg7 + 2 * cg5) * cg1 ** 2 / 4 - 0.103e3 / 0.12e2 * np.sin(2 * cg5) * cg1 ** 2 - 8 * np.sin(cg3 * cg7) * cg1 ** 2 - np.sin(2 * cg3 * cg7) * cg1 ** 2 - 6 * cg3 * cg7 - 4 * np.sin(cg3 * cg7 + 2 * cg5) - np.sin(4 * cg3 * cg7 + 2 * cg5) / 4 + 0.103e3 / 0.12e2 * np.sin(2 * cg5) - 8 * np.sin(cg3 * cg7) - np.sin(2 * cg3 * cg7)) / cg3 / (cg1 ** 2 + 1) / 8
            return cg0
        else:
            cg = self.N_cycles
            cg1 = self.Up
            cg5 = self.ellipticity
            cg7 = self.omega
            cg9 = self.cep
            cg11 = t
            cg3 = cg1 * (-4 * (cg - 0.1e1 / 0.2e1) * (
                        np.cos(cg7 * cg11) ** 2 * np.sin(cg9) * np.cos(cg9) + np.sin(cg7 * cg11) * (
                            np.cos(cg9) ** 2 - 0.1e1 / 0.2e1) * np.cos(cg7 * cg11) - np.sin(cg9) * np.cos(
                    cg9) / 2) * (cg + 0.1e1 / 0.2e1) * (cg5 - 1) * (cg5 + 1) * cg ** 2 * np.cos(
                0.1e1 / cg * cg7 * cg11) ** 2 + ((cg - 0.1e1 / 0.2e1) * (cg + 0.1e1 / 0.2e1) * (
                        ((4 * cg5 ** 2 - 4) * np.cos(cg9) ** 2 - 2 * cg5 ** 2 + 2) * np.cos(
                    cg7 * cg11) ** 2 - 4 * np.sin(cg7 * cg11) * np.cos(cg9) * np.sin(cg9) * (cg5 - 1) * (
                                    cg5 + 1) * np.cos(cg7 * cg11) + (-2 * cg5 ** 2 + 2) * np.cos(cg9) ** 2 - 2 + (
                                    cg5 ** 2 + 1) * cg ** 2) * np.sin(0.1e1 / cg * cg7 * cg11) + 8 * (cg + 1) * (
                                                             np.cos(cg7 * cg11) ** 2 * np.sin(cg9) * np.cos(
                                                         cg9) + np.sin(cg7 * cg11) * (
                                                                         np.cos(cg9) ** 2 - 0.1e1 / 0.2e1) * np.cos(
                                                         cg7 * cg11) - np.sin(cg9) * np.cos(cg9) / 2) * (
                                                             cg5 - 1) * (cg - 1) * (cg5 + 1) * cg) * cg * np.cos(
                0.1e1 / cg * cg7 * cg11) - 4 * (cg + 1) * (cg - 1) * (
                                     (cg5 - 1) * (np.cos(cg9) ** 2 - 0.1e1 / 0.2e1) * (cg5 + 1) * np.cos(
                                 cg7 * cg11) ** 2 - np.sin(cg7 * cg11) * np.cos(cg9) * np.sin(cg9) * (cg5 - 1) * (
                                                 cg5 + 1) * np.cos(cg7 * cg11) + (
                                                 -cg5 ** 2 / 2 + 0.1e1 / 0.2e1) * np.cos(cg9) ** 2 - 0.1e1 / 0.2e1 + (
                                                 cg5 ** 2 + 1) * cg ** 2) * cg * np.sin(
                0.1e1 / cg * cg7 * cg11) - 4 * (cg - 0.1e1 / 0.2e1) * (cg + 0.1e1 / 0.2e1) * (
                                     cg ** 2 - 0.3e1 / 0.2e1) * (cg5 - 1) * np.cos(cg9) * (cg5 + 1) * np.sin(
                cg9) * np.cos(cg7 * cg11) ** 2 - 4 * (cg - 0.1e1 / 0.2e1) * np.sin(cg7 * cg11) * (
                                     cg + 0.1e1 / 0.2e1) * (cg ** 2 - 0.3e1 / 0.2e1) * (cg5 - 1) * (
                                     np.cos(cg9) ** 2 - 0.1e1 / 0.2e1) * (cg5 + 1) * np.cos(cg7 * cg11) + 3 * (
                                     cg + 1) * (cg - 1) * (
                                     0.2e1 / 0.3e1 * (cg ** 2 - 0.3e1 / 0.4e1) * (cg5 - 1) * (cg5 + 1) * np.sin(
                                 cg9) * np.cos(cg9) + (cg - 0.1e1 / 0.2e1) * cg7 * (cg + 0.1e1 / 0.2e1) * cg11 * (
                                                 cg5 ** 2 + 1))) / cg7 / (
                              4 * cg ** 4 * cg5 ** 2 + 4 * cg ** 4 - 5 * cg ** 2 * cg5 ** 2 - 5 * cg ** 2 + cg5 ** 2 + 1)
            return cg3


    def A_field_sin2_circ(self, t):
        """
        Vector potential for circular polarized field propagating in the z-direction
        :param t: time
        :return: A(t) as a 3D numpy array
        """
        factor = np.sqrt(2 * self.Up) * np.sin(self.omega * t / (2 * self.N_cycles))**2
        return factor * np.array([np.cos(self.omega * t + self.cep), np.sin(self.omega * t + self.cep), 0])
    

    def E_field_sin2_circ(self, t):
        """
        Electric field for circular polarized field propagating in the z-direction
        :param t: time
        :return: A(t) as a 3D numpy array
        """
        cg = self.N_cycles
        cg1 = self.Up
        cg3 = self.omega
        cg5 = self.cep
        cg7 = t
        Efx = -np.sqrt(cg1) * np.sqrt(2) * np.sin(cg3 * cg7 / cg / 2) * np.cos(
            cg3 * cg7 + cg5) * cg3 / cg * np.cos(cg3 * cg7 / cg / 2) + np.sqrt(cg1) * np.sqrt(2) * np.sin(
            cg3 * cg7 / cg / 2) ** 2 * cg3 * np.sin(cg3 * cg7 + cg5)
        Efy = -np.sqrt(cg1) * np.sqrt(2) * np.sin(cg3 * cg7 / cg / 2) * np.sin(
            cg3 * cg7 + cg5) * cg3 / cg * np.cos(cg3 * cg7 / cg / 2) - np.sqrt(cg1) * np.sqrt(2) * np.sin(
            cg3 * cg7 / cg / 2) ** 2 * cg3 * np.cos(cg3 * cg7 + cg5)
        return np.array([Efx, Efy, 0])


    def AI_sin2_circ(self, t):
        """
        The time-integral over [0, t] of the circular A-field
        :param t: time
        :return: the value of the integral at time t
        """
        if self.N_cycles != 1:
            cg = self.N_cycles
            cg1 = self.Up
            cg5 = self.omega
            cg7 = self.cep
            cg9 = t

            AIx = -np.sqrt(cg1) * np.sqrt(2) * (cg ** 2 * np.sin(cg5 * cg9) * np.cos(cg7) * np.cos(
                0.1e1 / cg * cg5 * cg9) + cg ** 2 * np.cos(cg5 * cg9) * np.sin(cg7) * np.cos(
                0.1e1 / cg * cg5 * cg9) - cg ** 2 * np.sin(cg5 * cg9) * np.cos(cg7) - cg ** 2 * np.cos(
                cg5 * cg9) * np.sin(cg7) + cg * np.sin(cg5 * cg9) * np.sin(cg7) * np.sin(
                0.1e1 / cg * cg5 * cg9) - cg * np.cos(cg5 * cg9) * np.cos(cg7) * np.sin(
                0.1e1 / cg * cg5 * cg9) + np.sin(cg5 * cg9) * np.cos(cg7) + np.cos(cg5 * cg9) * np.sin(
                cg7) - np.sin(cg7)) / cg5 / (cg ** 2 - 1) / 2

            AIy = np.sqrt(cg1) * np.sqrt(2) * (cg ** 2 * np.cos(cg5 * cg9) * np.cos(cg7) * np.cos(
                0.1e1 / cg * cg5 * cg9) - cg ** 2 * np.sin(cg5 * cg9) * np.sin(cg7) * np.cos(
                0.1e1 / cg * cg5 * cg9) - cg ** 2 * np.cos(cg5 * cg9) * np.cos(cg7) + cg ** 2 * np.sin(
                cg5 * cg9) * np.sin(cg7) + cg * np.cos(cg5 * cg9) * np.sin(cg7) * np.sin(
                0.1e1 / cg * cg5 * cg9) + cg * np.sin(cg5 * cg9) * np.cos(cg7) * np.sin(
                0.1e1 / cg * cg5 * cg9) + np.cos(cg5 * cg9) * np.cos(cg7) - np.sin(cg5 * cg9) * np.sin(
                cg7) - np.cos(cg7)) / cg5 / (cg ** 2 - 1) / 2

            return np.array([AIx, AIy, 0])
        else:
            cg = self.Up
            cg3 = self.omega
            cg5 = self.cep
            cg7 = t
            AIx = np.sqrt(cg) * np.sqrt(2) * (
                        np.cos(cg5) * np.sin(cg7 * cg3) * np.cos(cg7 * cg3) + np.sin(cg5) * np.cos(
                    cg7 * cg3) ** 2 + np.cos(cg5) * cg3 * cg7 + 2 * np.sin(cg7 * cg3) * np.cos(
                    cg5) + 2 * np.cos(cg7 * cg3) * np.sin(cg5) - 3 * np.sin(cg5)) / cg3 / 4

            AIy = -np.sqrt(cg) * np.sqrt(2) * (
                        np.cos(cg5) * np.cos(cg7 * cg3) ** 2 - np.sin(cg5) * np.sin(cg7 * cg3) * np.cos(
                    cg7 * cg3) - np.sin(cg5) * cg3 * cg7 + 2 * np.cos(cg7 * cg3) * np.cos(cg5) - 2 * np.sin(
                    cg7 * cg3) * np.sin(cg5) - 3 * np.cos(cg5)) / cg3 / 4

            return np.array([AIx, AIy, 0])


    def AI2_sin2_circ(self, t):
        """
        The time-integral over [0, t] of the circular A-field squared
        :param t: time
        :return: the value of the integral at time t
        """
        cg = self.N_cycles
        cg1 = self.Up
        cg5 = self.omega
        cg7 = t
        AI2 = cg1 * (cg * np.sin(0.1e1 / cg * cg5 * cg7) * (
                    np.cos(0.1e1 / cg * cg5 * cg7) - 4) + 3 * cg5 * cg7) / cg5 / 4
        return AI2

    
    def A_bicircular(self, t):
        envelope = np.sin(self.omega*t/(2*self.N_cycles))**2
        prefactor = np.sqrt(2*self.Up)
        A1 = np.array([np.cos(self.omega*t + self.cep), np.sin(self.omega*t + self.cep), 0])
        A2 = np.array([np.cos(2*self.omega*t + self.cep), -np.sin(2*self.omega*t + self.cep), 0])
        return prefactor * (A1 + A2) * envelope

    def E_bicircular(self, t):
        cg = self.N_cycles
        cg1 = self.Up
        cg5 = self.omega
        cg7 = self.cep
        cg9 = t
        cg3 = np.array([-np.sqrt(2) * (np.sqrt(2) * np.sqrt(cg1) * np.sin(cg5 * cg9 / cg / 2) * np.cos(cg5 * cg9 + cg7) * cg5 / cg * np.cos(cg5 * cg9 / cg / 2) - np.sqrt(2) * np.sqrt(cg1) * np.sin(cg5 * cg9 / cg / 2) ** 2 * cg5 * np.sin(cg5 * cg9 + cg7) + np.sqrt(2) * np.sqrt(cg1) * np.sin(cg5 * cg9 / cg / 2) * np.cos(2 * cg5 * cg9 + cg7) * cg5 / cg * np.cos(cg5 * cg9 / cg / 2) - 2 * np.sqrt(2) * np.sqrt(cg1) * np.sin(cg5 * cg9 / cg / 2) ** 2 * cg5 * np.sin(2 * cg5 * cg9 + cg7)) / 2,-np.sqrt(2) * (np.sqrt(2) * np.sqrt(cg1) * np.sin(cg5 * cg9 / cg / 2) * np.sin(cg5 * cg9 + cg7) * cg5 / cg * np.cos(cg5 * cg9 / cg / 2) + np.sqrt(2) * np.sqrt(cg1) * np.sin(cg5 * cg9 / cg / 2) ** 2 * cg5 * np.cos(cg5 * cg9 + cg7) - np.sqrt(2) * np.sqrt(cg1) * np.sin(cg5 * cg9 / cg / 2) * np.sin(2 * cg5 * cg9 + cg7) * cg5 / cg * np.cos(cg5 * cg9 / cg / 2) - 2 * np.sqrt(2) * np.sqrt(cg1) * np.sin(cg5 * cg9 / cg / 2) ** 2 * cg5 * np.cos(2 * cg5 * cg9 + cg7)) / 2, 0])
        return cg3

    def AI_bicircular(self, t):
        cg = self.N_cycles
        cg1 = self.Up
        cg5 = self.omega
        cg7 = self.cep
        cg9 = t
        cg3 = np.array([-np.sqrt(cg1) * (-np.sin(cg7) * np.cos(cg5 * cg9) ** 2 - np.sin(cg5 * cg9) * np.cos(cg7) - np.cos(cg5 * cg9) * np.sin(cg7) - cg * np.sin(cg5 * cg9) * np.sin(cg7) * np.sin(cg5 * cg9 / cg) + cg * np.cos(cg5 * cg9) * np.cos(cg7) * np.sin(cg5 * cg9 / cg) + 2 * cg * np.cos(cg5 * cg9) ** 2 * np.cos(cg7) * np.sin(cg5 * cg9 / cg) + 4 * cg ** 4 * np.sin(cg5 * cg9) * np.cos(cg7) * np.cos(cg5 * cg9 / cg) + 4 * cg ** 4 * np.cos(cg5 * cg9) * np.sin(cg7) * np.cos(cg5 * cg9 / cg) + 4 * cg ** 4 * np.cos(cg5 * cg9) ** 2 * np.sin(cg7) * np.cos(cg5 * cg9 / cg) - 4 * cg ** 4 * np.cos(cg7) * np.sin(cg5 * cg9) * np.cos(cg5 * cg9) + 4 * cg ** 3 * np.sin(cg5 * cg9) * np.sin(cg7) * np.sin(cg5 * cg9 / cg) - 4 * cg ** 3 * np.cos(cg5 * cg9) * np.cos(cg7) * np.sin(cg5 * cg9 / cg) - 2 * cg ** 3 * np.cos(cg5 * cg9) ** 2 * np.cos(cg7) * np.sin(cg5 * cg9 / cg) - cg ** 2 * np.sin(cg5 * cg9) * np.cos(cg7) * np.cos(cg5 * cg9 / cg) - cg ** 2 * np.cos(cg5 * cg9) * np.sin(cg7) * np.cos(cg5 * cg9 / cg) - 4 * cg ** 2 * np.cos(cg5 * cg9) ** 2 * np.sin(cg7) * np.cos(cg5 * cg9 / cg) + 5 * cg ** 2 * np.cos(cg7) * np.sin(cg5 * cg9) * np.cos(cg5 * cg9) + 5 * cg ** 2 * np.sin(cg5 * cg9) * np.cos(cg7) + 5 * cg ** 2 * np.cos(cg5 * cg9) * np.sin(cg7) + 5 * cg ** 2 * np.sin(cg7) * np.cos(cg5 * cg9) ** 2 - cg * np.cos(cg7) * np.sin(cg5 * cg9 / cg) - 2 * cg ** 4 * np.sin(cg7) * np.cos(cg5 * cg9 / cg) - np.cos(cg7) * np.sin(cg5 * cg9) * np.cos(cg5 * cg9) - 4 * cg ** 4 * np.sin(cg5 * cg9) * np.cos(cg7) - 4 * cg ** 4 * np.cos(cg5 * cg9) * np.sin(cg7) - 4 * cg ** 4 * np.sin(cg7) * np.cos(cg5 * cg9) ** 2 + cg ** 3 * np.cos(cg7) * np.sin(cg5 * cg9 / cg) + 2 * cg ** 2 * np.sin(cg7) * np.cos(cg5 * cg9 / cg) + 4 * cg ** 4 * np.sin(cg5 * cg9) * np.cos(cg5 * cg9) * np.cos(cg7) * np.cos(cg5 * cg9 / cg) + 2 * cg ** 3 * np.sin(cg5 * cg9) * np.cos(cg5 * cg9) * np.sin(cg7) * np.sin(cg5 * cg9 / cg) - 4 * cg ** 2 * np.sin(cg5 * cg9) * np.cos(cg5 * cg9) * np.cos(cg7) * np.cos(cg5 * cg9 / cg) - 2 * cg * np.sin(cg5 * cg9) * np.cos(cg5 * cg9) * np.sin(cg7) * np.sin(cg5 * cg9 / cg) - 7 * cg ** 2 * np.sin(cg7) + 2 * cg ** 4 * np.sin(cg7) + 2 * np.sin(cg7)) / cg5 / (4 * cg ** 4 - 5 * cg ** 2 + 1) / 2,-np.sqrt(cg1) * (2 * cg ** 4 * np.cos(cg7) + cg ** 2 * np.cos(cg7) - 4 * cg ** 4 * np.sin(cg5 * cg9) * np.cos(cg5 * cg9) * np.sin(cg7) * np.cos(cg5 * cg9 / cg) + 2 * cg ** 3 * np.sin(cg5 * cg9) * np.cos(cg5 * cg9) * np.cos(cg7) * np.sin(cg5 * cg9 / cg) + 4 * cg ** 2 * np.sin(cg5 * cg9) * np.cos(cg5 * cg9) * np.sin(cg7) * np.cos(cg5 * cg9 / cg) - 2 * cg * np.sin(cg5 * cg9) * np.cos(cg5 * cg9) * np.cos(cg7) * np.sin(cg5 * cg9 / cg) - 4 * cg ** 4 * np.cos(cg5 * cg9) * np.cos(cg7) * np.cos(cg5 * cg9 / cg) + 4 * cg ** 4 * np.sin(cg5 * cg9) * np.sin(cg7) * np.cos(cg5 * cg9 / cg) + 4 * cg ** 4 * np.cos(cg5 * cg9) ** 2 * np.cos(cg7) * np.cos(cg5 * cg9 / cg) + 4 * cg ** 4 * np.sin(cg7) * np.sin(cg5 * cg9) * np.cos(cg5 * cg9) - 4 * cg ** 3 * np.cos(cg5 * cg9) * np.sin(cg7) * np.sin(cg5 * cg9 / cg) - 4 * cg ** 3 * np.sin(cg5 * cg9) * np.cos(cg7) * np.sin(cg5 * cg9 / cg) + 2 * cg ** 3 * np.cos(cg5 * cg9) ** 2 * np.sin(cg7) * np.sin(cg5 * cg9 / cg) + cg ** 2 * np.cos(cg5 * cg9) * np.cos(cg7) * np.cos(cg5 * cg9 / cg) - cg ** 2 * np.sin(cg5 * cg9) * np.sin(cg7) * np.cos(cg5 * cg9 / cg) - 4 * cg ** 2 * np.cos(cg5 * cg9) ** 2 * np.cos(cg7) * np.cos(cg5 * cg9 / cg) - 5 * cg ** 2 * np.sin(cg7) * np.sin(cg5 * cg9) * np.cos(cg5 * cg9) + cg * np.cos(cg5 * cg9) * np.sin(cg7) * np.sin(cg5 * cg9 / cg) + cg * np.sin(cg5 * cg9) * np.cos(cg7) * np.sin(cg5 * cg9 / cg) - 2 * cg * np.cos(cg5 * cg9) ** 2 * np.sin(cg7) * np.sin(cg5 * cg9 / cg) - np.cos(cg7) * np.cos(cg5 * cg9) ** 2 + np.cos(cg5 * cg9) * np.cos(cg7) - np.sin(cg5 * cg9) * np.sin(cg7) + np.sin(cg7) * np.sin(cg5 * cg9) * np.cos(cg5 * cg9) - 2 * cg ** 4 * np.cos(cg7) * np.cos(cg5 * cg9 / cg) + 4 * cg ** 4 * np.cos(cg5 * cg9) * np.cos(cg7) - 4 * cg ** 4 * np.sin(cg5 * cg9) * np.sin(cg7) - 4 * cg ** 4 * np.cos(cg7) * np.cos(cg5 * cg9) ** 2 - cg ** 3 * np.sin(cg7) * np.sin(cg5 * cg9 / cg) + 2 * cg ** 2 * np.cos(cg7) * np.cos(cg5 * cg9 / cg) - 5 * cg ** 2 * np.cos(cg5 * cg9) * np.cos(cg7) + 5 * cg ** 2 * np.sin(cg5 * cg9) * np.sin(cg7) + 5 * cg ** 2 * np.cos(cg7) * np.cos(cg5 * cg9) ** 2 + cg * np.sin(cg7) * np.sin(cg5 * cg9 / cg)) / cg5 / (4 * cg ** 4 - 5 * cg ** 2 + 1) / 2, 0])
        return cg3

    def AI2_bicircular(self, t):
        cg = self.N_cycles
        cg1 = self.Up
        cg3 = self.omega
        cg5 = self.cep
        cg7 = t
        cg2 = cg1 * (288 * cg ** 3 * np.sin(cg3 * cg7) * np.cos(cg3 * cg7) ** 2 * np.sin(cg5) * np.cos(cg5) * np.sin(cg3 * cg7 / cg) * np.cos(cg3 * cg7 / cg) - 32 * cg * np.sin(cg3 * cg7) * np.cos(cg3 * cg7) ** 2 * np.sin(cg5) * np.cos(cg5) * np.sin(cg3 * cg7 / cg) * np.cos(cg3 * cg7 / cg) + 12 * cg3 * cg7 - 48 * cg ** 2 * np.sin(cg3 * cg7) * np.cos(cg3 * cg7) ** 2 * np.cos(cg5) ** 2 * np.cos(cg3 * cg7 / cg) ** 2 - 48 * cg ** 2 * np.cos(cg3 * cg7) ** 3 * np.sin(cg5) * np.cos(cg5) * np.cos(cg3 * cg7 / cg) ** 2 + 36 * cg ** 2 * np.cos(cg3 * cg7) * np.sin(cg5) * np.cos(cg5) * np.cos(cg3 * cg7 / cg) ** 2 + 384 * cg ** 2 * np.sin(cg3 * cg7) * np.cos(cg3 * cg7) ** 2 * np.cos(cg3 * cg7 / cg) * np.cos(cg5) ** 2 + 384 * cg ** 2 * np.cos(cg3 * cg7) ** 3 * np.cos(cg3 * cg7 / cg) * np.sin(cg5) * np.cos(cg5) - 288 * cg ** 2 * np.cos(cg3 * cg7) * np.cos(cg3 * cg7 / cg) * np.sin(cg5) * np.cos(cg5) + 32 * cg * np.cos(cg3 * cg7) ** 3 * np.cos(cg5) ** 2 * np.sin(cg3 * cg7 / cg) * np.cos(cg3 * cg7 / cg) - 24 * cg * np.cos(cg3 * cg7) * np.cos(cg5) ** 2 * np.sin(cg3 * cg7 / cg) * np.cos(cg3 * cg7 / cg) - 32 * cg * np.sin(cg3 * cg7) * np.sin(cg3 * cg7 / cg) * np.sin(cg5) * np.cos(cg5) + 432 * cg ** 4 * np.sin(cg3 * cg7) * np.cos(cg3 * cg7) ** 2 * np.cos(cg5) ** 2 * np.cos(cg3 * cg7 / cg) ** 2 + 432 * cg ** 4 * np.cos(cg3 * cg7) ** 3 * np.sin(cg5) * np.cos(cg5) * np.cos(cg3 * cg7 / cg) ** 2 - 324 * cg ** 4 * np.cos(cg3 * cg7) * np.sin(cg5) * np.cos(cg5) * np.cos(cg3 * cg7 / cg) ** 2 - 864 * cg ** 4 * np.sin(cg3 * cg7) * np.cos(cg3 * cg7) ** 2 * np.cos(cg3 * cg7 / cg) * np.cos(cg5) ** 2 - 864 * cg ** 4 * np.cos(cg3 * cg7) ** 3 * np.cos(cg3 * cg7 / cg) * np.sin(cg5) * np.cos(cg5) + 648 * cg ** 4 * np.cos(cg3 * cg7) * np.cos(cg3 * cg7 / cg) * np.sin(cg5) * np.cos(cg5) - 288 * cg ** 3 * np.cos(cg3 * cg7) ** 3 * np.cos(cg5) ** 2 * np.sin(cg3 * cg7 / cg) * np.cos(cg3 * cg7 / cg) + 216 * cg ** 3 * np.cos(cg3 * cg7) * np.cos(cg5) ** 2 * np.sin(cg3 * cg7 / cg) * np.cos(cg3 * cg7 / cg) + 72 * cg ** 3 * np.sin(cg3 * cg7) * np.sin(cg3 * cg7 / cg) * np.sin(cg5) * np.cos(cg5) - 8 * np.sin(cg5) * np.cos(cg5) - 72 * cg ** 3 * np.sin(cg3 * cg7) * np.sin(cg5) * np.cos(cg5) * np.sin(cg3 * cg7 / cg) * np.cos(cg3 * cg7 / cg) - 288 * cg ** 3 * np.sin(cg3 * cg7) * np.cos(cg3 * cg7) ** 2 * np.sin(cg3 * cg7 / cg) * np.sin(cg5) * np.cos(cg5) + 8 * cg * np.sin(cg3 * cg7) * np.sin(cg5) * np.cos(cg5) * np.sin(cg3 * cg7 / cg) * np.cos(cg3 * cg7 / cg) + 128 * cg * np.sin(cg3 * cg7) * np.cos(cg3 * cg7) ** 2 * np.sin(cg3 * cg7 / cg) * np.sin(cg5) * np.cos(cg5) + 180 * cg ** 3 * np.sin(cg3 * cg7 / cg) - 16 * cg * np.sin(cg3 * cg7 / cg) - 16 * np.sin(cg3 * cg7) * np.cos(cg3 * cg7) ** 2 - 8 * np.sin(cg3 * cg7) * np.cos(cg5) ** 2 - 324 * cg ** 5 * np.sin(cg3 * cg7 / cg) + 54 * cg ** 4 * np.sin(cg3 * cg7) - 42 * cg ** 2 * np.sin(cg3 * cg7) + 64 * cg * np.cos(cg3 * cg7) ** 3 * np.sin(cg3 * cg7 / cg) - 48 * cg * np.cos(cg3 * cg7) * np.sin(cg3 * cg7 / cg) - 45 * cg ** 3 * np.sin(cg3 * cg7 / cg) * np.cos(cg3 * cg7 / cg) + 4 * cg * np.sin(cg3 * cg7 / cg) * np.cos(cg3 * cg7 / cg) + 81 * cg ** 5 * np.sin(cg3 * cg7 / cg) * np.cos(cg3 * cg7 / cg) - 144 * cg ** 3 * np.cos(cg3 * cg7) ** 3 * np.sin(cg3 * cg7 / cg) + 108 * cg ** 3 * np.cos(cg3 * cg7) * np.sin(cg3 * cg7 / cg) - 6 * cg ** 2 * np.sin(cg3 * cg7) * np.cos(cg3 * cg7 / cg) ** 2 + 168 * cg ** 2 * np.sin(cg3 * cg7) * np.cos(cg3 * cg7) ** 2 + 84 * cg ** 2 * np.sin(cg3 * cg7) * np.cos(cg5) ** 2 + 48 * cg ** 2 * np.sin(cg3 * cg7) * np.cos(cg3 * cg7 / cg) + 54 * cg ** 4 * np.sin(cg3 * cg7) * np.cos(cg3 * cg7 / cg) ** 2 - 216 * cg ** 4 * np.sin(cg3 * cg7) * np.cos(cg3 * cg7) ** 2 - 108 * cg ** 4 * np.sin(cg3 * cg7) * np.cos(cg5) ** 2 - 108 * cg ** 4 * np.sin(cg3 * cg7) * np.cos(cg3 * cg7 / cg) + 32 * np.sin(cg3 * cg7) * np.cos(cg3 * cg7) ** 2 * np.cos(cg5) ** 2 + 32 * np.cos(cg3 * cg7) ** 3 * np.sin(cg5) * np.cos(cg5) - 24 * np.cos(cg3 * cg7) * np.sin(cg5) * np.cos(cg5) + 243 * cg ** 4 * cg3 * cg7 - 135 * cg ** 2 * cg3 * cg7 + 4 * np.sin(cg3 * cg7) - 192 * cg ** 2 * np.sin(cg3 * cg7) * np.cos(cg3 * cg7) ** 2 * np.cos(cg3 * cg7 / cg) - 96 * cg ** 2 * np.sin(cg3 * cg7) * np.cos(cg3 * cg7 / cg) * np.cos(cg5) ** 2 - 16 * cg * np.cos(cg3 * cg7) ** 3 * np.sin(cg3 * cg7 / cg) * np.cos(cg3 * cg7 / cg) + 12 * cg * np.cos(cg3 * cg7) * np.sin(cg3 * cg7 / cg) * np.cos(cg3 * cg7 / cg) - 128 * cg * np.cos(cg3 * cg7) ** 3 * np.sin(cg3 * cg7 / cg) * np.cos(cg5) ** 2 + 96 * cg * np.cos(cg3 * cg7) * np.sin(cg3 * cg7 / cg) * np.cos(cg5) ** 2 + 432 * cg ** 4 * np.sin(cg3 * cg7) * np.cos(cg3 * cg7) ** 2 * np.cos(cg3 * cg7 / cg) + 216 * cg ** 4 * np.sin(cg3 * cg7) * np.cos(cg3 * cg7 / cg) * np.cos(cg5) ** 2 + 144 * cg ** 3 * np.cos(cg3 * cg7) ** 3 * np.sin(cg3 * cg7 / cg) * np.cos(cg3 * cg7 / cg) - 108 * cg ** 3 * np.cos(cg3 * cg7) * np.sin(cg3 * cg7 / cg) * np.cos(cg3 * cg7 / cg) + 288 * cg ** 3 * np.cos(cg3 * cg7) ** 3 * np.sin(cg3 * cg7 / cg) * np.cos(cg5) ** 2 - 216 * cg ** 3 * np.cos(cg3 * cg7) * np.sin(cg3 * cg7 / cg) * np.cos(cg5) ** 2 + 24 * cg ** 2 * np.sin(cg3 * cg7) * np.cos(cg3 * cg7) ** 2 * np.cos(cg3 * cg7 / cg) ** 2 + 12 * cg ** 2 * np.sin(cg3 * cg7) * np.cos(cg5) ** 2 * np.cos(cg3 * cg7 / cg) ** 2 - 336 * cg ** 2 * np.sin(cg3 * cg7) * np.cos(cg3 * cg7) ** 2 * np.cos(cg5) ** 2 - 336 * cg ** 2 * np.cos(cg3 * cg7) ** 3 * np.sin(cg5) * np.cos(cg5) + 252 * cg ** 2 * np.cos(cg3 * cg7) * np.sin(cg5) * np.cos(cg5) - 216 * cg ** 4 * np.sin(cg3 * cg7) * np.cos(cg3 * cg7) ** 2 * np.cos(cg3 * cg7 / cg) ** 2 - 108 * cg ** 4 * np.sin(cg3 * cg7) * np.cos(cg5) ** 2 * np.cos(cg3 * cg7 / cg) ** 2 + 432 * cg ** 4 * np.sin(cg3 * cg7) * np.cos(cg3 * cg7) ** 2 * np.cos(cg5) ** 2 + 432 * cg ** 4 * np.cos(cg3 * cg7) ** 3 * np.sin(cg5) * np.cos(cg5) - 324 * cg ** 4 * np.cos(cg3 * cg7) * np.sin(cg5) * np.cos(cg5)) / cg3 / (81 * cg ** 4 - 45 * cg ** 2 + 4) / 4
        return cg2
    
    
    def A_integrals(self, t, p_vec):
        """
        Calculation of the vector potential integrals needed in the action. Redirects for analytical calculation or
        performs the numerical integration directly.
        :param t: time
        :param p_vec: momentum vector
        """
        if self.built_in:
            return self.analytic_A_integrals(t, p_vec)

        # This is if no analytical expression for the vector field integrals are known - quite a bit slower!
        t_list = np.linspace(0, t, 100)
        return np.trapz([np.dot(p_vec, self.A_field(t)) + np.sum(self.A_field(t)**2)/2 for t in t_list], t_list)


    def analytic_A_integrals(self, t, p_vec):
        """
        Wrapper for the analytical integrals of the vector potentials for the different field types
        :param t: time
        :param p_vec: momentum vector
        """
        if self.built_in == 'linear':
            return p_vec[0]*self.AI_sin2_linear(t) + self.AI2_sin2_linear(t)/2
        elif self.built_in == 'elliptic':
            AI = self.AI_sin2_ellip(t)
            return p_vec[0]*AI[0] + p_vec[1]*AI[1] + p_vec[2]*AI[2] + self.AI2_sin2_ellip(t)/2
        elif self.built_in == 'circular':
            pA = p_vec * self.AI_sin2_circ(t)
            return pA[0] + pA[1] + pA[2] + self.AI2_sin2_circ(t)/2
        elif self.build_in == 'bicircular':
            AI = self.AI_bicircular(t)
            return p_vec[0]*AI[0] + p_vec[1]*AI[1] + p_vec[2]*AI[2] + self.AI2_bicircular(t)/2
        # One can add additional field types here
        else:
            raise Exception("Analytical integrals for this field type does not exist!")


    def action(self, t, p_vec):
        """
        Calculation of the SFA action
        :param t: time
        :param p_vec: momentum vector
        """
        p2 = p_vec[0]**2 + p_vec[1]**2 + p_vec[2]**2
        return (self.Ip + p2/2) * t + self.A_integrals(t, p_vec)


    def action_derivative(self, p_vec, t):
        """
        Calculates the derivative of the SFA action
        :param p_vec: momentum vector
        :param t: time 
        :return:
        """
        val = p_vec + self.A_field(t)
        return 0.5 * (val[0]**2 + val[1]**2 + val[2]**2) + self.Ip 


    def action_derivative_real_imag(self, ts_list, p_vec):
        """
        Simple wrapper function used to make scipy's root finder happy.
        """
        val = self.action_derivative(p_vec, ts_list[0] + 1j*ts_list[1])
        return [val.real, val.imag]


    def get_saddle_guess(self, tr_lims, ti_lims, Nr, Ni):
        """
        Obtains the saddle point guess times through user input. User clicks on plot to identify the 
        position of the saddle points.
        :param tr_lims: List of lower and upper limit of real saddle time used in plot
        :param ti_lims: List of lower and upper limit of imaginary saddle time used in plot
        :param Nr: Nr. of data points on real axis of plot
        :param Ni: Nr. of data points on imag axis of plot
        :param p_vec: Momentum vector for which saddle points are calculated
        """
        tr_list = np.linspace(tr_lims[0], tr_lims[1], Nr)
        ti_list = np.linspace(ti_lims[0], ti_lims[1], Ni)
        res_grid = np.zeros((len(ti_list), len(tr_list)), dtype=complex)
        p_vec = np.array([self.px_start, self.py_start, self.pz])

        # Should try to do this with numpy array magic
        for i, ti in enumerate(ti_list):
            for j, tr in enumerate(tr_list):
                res_grid[i, j] = self.action_derivative(p_vec, tr + 1j*ti)

        res_grid = np.log10(np.abs(res_grid) ** 2)

        # Stuff needed to make interactive plot work also on Jupyter notebook
        tr_guess = []
        ti_guess = []
        self.guess_saddle_points = []

        def on_click(event):  # Handles events for the saddle point plot
            tr_guess.append(event.xdata)
            ti_guess.append(event.ydata)
            self.guess_saddle_points.append(event.xdata + 1j * event.ydata)
            self.user_points_plot.set_data(tr_guess, ti_guess)
            self.user_points_plot.figure.canvas.draw()

        # Make the plot itself 
        fig, ax = plt.subplots()
        ax.imshow(np.flip(res_grid, 0), cmap='twilight', interpolation='bicubic', aspect='auto',
                   extent=(tr_lims[0], tr_lims[1], ti_lims[0], ti_lims[1]))
        self.user_points_plot, = ax.plot([], [], 'ob')   # Have to be class memeber, else cannot interact with plot in Jupyter notebook
        cid = fig.canvas.mpl_connect('button_press_event', on_click)
        plt.show()


    def find_saddle_times(self, guess_times, p_vec):
        """
        Function to determine the saddle point times. Uses scipy's root function to determine the roots of the
        derivative of the action.
        """
        root_list = []
        for guess_time in guess_times:
            guess_i = np.array([guess_time.real, guess_time.imag])
            sol = root(self.action_derivative_real_imag, guess_i, args=(p_vec,), tol=1e-8)
            tr = sol.x[0]
            ti = sol.x[1]

            # Restrict real part within first period
            if tr > self.period:
                tr -= self.period
            if tr < 0:
                tr += self.period

            root_list.append(tr + 1j*ti)
        return root_list


    def find_saddle_times_no_guess(self, p_vec, p_init=[], init_guess=[]):
        """
        Like find_saddle_times, except user does not provide a starting guess directly to the function. 
        Instead the starting guess will be member guess_saddle points every time, and the function will
        'propagate' the guess to the desired momentum point.
        Much less efficient than find_saddle_times, but useful if no close guess can be provided.
        """
        if not p_init:
            p_init = np.array([self.px_start, self.py_start, self.pz])
        if init_guess:
            saddle_guess = init_guess
        else: 
            saddle_guess = self.guess_saddle_points
        dp = 0.1

        temp_p = p_init.copy()
        for i in range(3):
            N_p = int(abs(p_vec[i] - p_init[i])/dp)
            p_list = np.linspace(p_init[i], p_vec[i], N_p)

            for pi in p_list[1:]:
                temp_p[i] = pi
                saddle_guess = self.find_saddle_times(saddle_guess, temp_p)
        return saddle_guess


    def calculate_transition_amplitude(self, p_vec, saddle_times=None):
        """
        Function to calculate the transition amplitude in a given momentum point, given the saddle point times.
        :param saddle_times: list of complex saddle point times
        :param p_vec: the final momentum 3-vector
        :return: the transition amplitude M(p) for a given momentum p
        """
        p_vec = np.array(p_vec)  # Just to be sure...
        amplitude = 0

        if saddle_times is not None:  # Use the saddle-point approximation
            for ts in saddle_times:
                # TODO add matrix element right here! 
                action_double_derivative = np.dot(-(p_vec + self.A_field(ts)), self.E_field(ts))
                amplitude += np.sqrt(2*np.pi*1j/action_double_derivative) * np.exp(1j * self.action(ts, p_vec))
            return amplitude
        else:  # Numerical integration of the time integral
            t_end = self.N_cycles * 2*np.pi / self.omega
            amplitude = quad(lambda t: np.exp(-1j*self.action(t, p_vec)), 0, t_end)  # np.trapz(np.exp(-1j*self.action(t_list, p_vec)), t_list)
            return amplitude


    def calculate_pmd_py_slice_SPA(self, saddle_times_start, py):
        """
        Calculates the pmd for all px values at a given py value using the saddle point approximation.
        Done in this way to propagate the saddle time solutions through the momentum grid properly.
        """
        p_vec = np.array([0., py, self.pz])
        pmd_slice = []
        guess_points = saddle_times_start

        # Bools to check if we are at the center or not (only used for circular case)
        py_bool = abs(py) < self.min_momentum
        saddle_bool = True
        
        for i, px in enumerate(self.px_list):
            p_vec[0] = px

            # Obtain the saddle times if not the first px value (here they are already found)
            if i != 0:
                if self.built_in == 'circular':
                    # Check if we are close to the center, and then skip the point entirely
                    if py_bool and (abs(px) < self.min_momentum):
                        saddle_bool = False
                        pmd_slice.append(0.)
                        continue   

                # Rest of the for loop only run if not at center    
                if saddle_bool:
                    # Standard case - get the saddle times from the last point 
                    saddle_points = self.find_saddle_times(guess_points, p_vec)
                else: 
                    # After passing the center, obtain saddle guess from new
                    saddle_points = self.find_saddle_times_no_guess(p_vec)
                    saddle_bool = True
                
                guess_points = saddle_points
            else:
                # First px value, so we don't need to root find
                saddle_points = guess_points

            # Calculate the transition amplitude for the momentum point
            trans_amp = self.calculate_transition_amplitude(p_vec, saddle_times=saddle_points)
            pmd_slice.append(trans_amp)
        return pmd_slice


    def calculate_PMD(self):
        """
        Function to calculate the photoelectron momentum distribution using the saddle point approximation (SPA)
        for the momentum grid over px, py.
        """

        self.px_list = np.linspace(self.px_start, self.px_end, self.Nx)
        py_list = np.linspace(self.py_start, self.py_end, self.Ny)

        # Check the initial guess have been found by user - else make them find them!
        if not np.any(self.guess_saddle_points):
            raise Exception("No initial guess for saddle points found! Please provide before running!")

        # Get the saddle points along the left px edge
        guess_points = self.guess_saddle_points
        edge_list = []
        p_vec = np.array([self.px_start, 0., self.pz])
        for py_i in py_list:
            p_vec[1] = py_i
            exact_points = self.find_saddle_times(guess_points, p_vec)
            edge_list.append(exact_points[:])  # Make copy just to be sure?
            guess_points = exact_points

        # Now loop over all the py-'slices' and calculate transition amplitude for each, finding saddle times for each
        # Done using multiprocessing starmap to speed up calculations a bit
        iter_param_list = [(edge_times_i, py_i) for edge_times_i, py_i in zip(edge_list,py_list)]
        with Pool(processes=self.N_cores) as pool:
            pmd = pool.starmap(self.calculate_pmd_py_slice_SPA, iter_param_list)
        return np.array(pmd)


    def ATI_angular_dist(self, N_phi, pz=0, energy_bounds_Up=(0,3), N_energy_trapz=100):
        """
        Calculates the angular distribution of the ATI using the saddle point approximation.
        :param N_phi: Number of points to sample the angular distribution over
        :param energy_bounds_Up: List of minimum and maximum energy to sample the energy integral over (in units of Up)
        :param N_energy_trapz: Nr. of points to sample the energy integral over
        """        
        min_energy = energy_bounds_Up[0] * self.Up
        max_energy = energy_bounds_Up[1] * self.Up
        phi_list = np.linspace(0, 2*np.pi, N_phi)
        energy_list = np.linspace(min_energy, max_energy, N_energy_trapz)
        p_list = np.sqrt(2*energy_list)
        res_list = []

        start_times = self.find_saddle_times_no_guess([p_list[0], 0, pz])

        for phi in phi_list:
            # Get the initial saddle point times for the radial (energy) slice 
            px0 = np.cos(phi) * p_list[0]
            py0 = np.sin(phi) * p_list[0]
            start_times = self.find_saddle_times(start_times, np.array([px0, py0, pz]))
            saddle_times = start_times.copy()

            # Sample data for the energy integral
            energy_int_list = []
            for p in p_list:
                # Find the momentum vector, the saddle times and the transition amplitude
                p_vec = np.array([np.cos(phi) * p, np.sin(phi)*p, pz])
                saddle_times = self.find_saddle_times(saddle_times, p_vec)

                amplitude = self.calculate_transition_amplitude(p_vec, saddle_times)
                energy_int_list.append(np.abs(amplitude)**2)

            # Calculate the integral
            res_list.append(np.trapz(p_list**2 * energy_int_list, p_list))

        return res_list, phi_list


    def ATI_spectrum(self, energy_bounds_Up=(0,3), N_points=100, N_phi_samples=100):
        """
        Function for calculating the ATI spectrum using the saddle point approximation.
        :param energy_bounds_Up: List of minimum and maximum energy to calculate for (in units of Up)
        :param N_points: Number of points to sample the spectrum over
        :param N_phi_samples: Number of points to sample the angular integral over
        """
        min_energy = energy_bounds_Up[0] * self.Up
        max_energy = energy_bounds_Up[1] * self.Up
        E_list = np.linspace(min_energy, max_energy, N_points)
        p_list = np.sqrt(2*E_list)
        phi_list = np.linspace(0, 2*np.pi, N_phi_samples)

        # Get the saddle points at the lowest energy
        saddle_times = self.find_saddle_times_no_guess([p_list[0], 0, self.pz])

        # Calculate the phi integrals
        res = []
        for pi in p_list:
            energy_angle_int_list = []
            for phi_i in phi_list:
                p_vec = np.array([np.cos(phi_i)*pi, np.sin(phi_i)*pi, self.pz])
                saddle_times = self.find_saddle_times(saddle_times, p_vec)

                amplitude = self.calculate_transition_amplitude(p_vec, saddle_times)
                energy_angle_int_list.append(np.abs(amplitude) ** 2 * pi**2/2)
            res.append(np.trapz(energy_angle_int_list, phi_list))
        return res, E_list


    def asymptotic_matrix_element(self, p_vec, ts): 
        kappa = np.sqrt(2*self.Ip)
        nu = 1/kappa 

        p_tilde_vec = p_vec + self.A_field(ts)
        p_tilde = (p_tilde_vec[0]**2 + p_tilde_vec[1]**2 + p_tilde_vec[2]**2)**0.5

        action_double_derivative = np.dot(-(p_vec + self.A_field(ts)), self.E_field(ts))
        front_fac = gamma(nu/2 + 1)/np.sqrt(np.pi) * kappa**(nu+1) * action_double_derivative**(-nu/2-1) * 1j**(nu/2+1) * 2**(nu/2-0.5) 
        # TODO continue this function


    # Functions for the GTO bound state matrix element, using Hermite polynomials
    def hermite_poly(self, n, z):
        if n == 0:
            return 1.
        elif n == 1:
            return 2. * z
        elif n == 2:
            return 4. * z ** 2 - 2.
        elif n == 3:
            return 8 * z ** 3 - 12. * z
        elif n == 4:
            return 16. * z ** 4 - 48. * z ** 2 + 12.
        elif n == 5:
            return 32. * z ** 5 - 160. * z ** 3 + 120. * z
        else:
            print('Too high n: not implemented')
            return 0.0
        
    def di_gto(self, p_vec, ts, front_factor, alpha, i, j, k, xa, ya, za):
        """ Bound state prefactor d(p,t)=<p+A|H|0> in the LG using LCAO and GTOs from GAMESS coefficients """
        pz = p_vec[0] + self.A_field(ts)[0]
        py = p_vec[1] 
        px = p_vec[2]

        result = 2. ** (-(i + j + k) - 3. / 2) * alpha ** (-(i + j + k) / 2. - 3. / 2) \
                                     * np.exp(-1j * (px * xa + py * ya + pz * za)) \
                                     * np.exp(-(px ** 2 + py ** 2 + pz ** 2) / (4. * alpha)) \
                                     * np.exp(-1.j * np.pi * (i + j + k) / 2.) * self.E_field(ts)[0] \
                                     * self.hermite_poly(i, px / (2. * np.sqrt(alpha))) \
                                     * self.hermite_poly(j, py / (2. * np.sqrt(alpha))) \
                                     * (za * self.hermite_poly(k, pz / (2. * np.sqrt(alpha))) -
                                        1.j / (2. * np.sqrt(alpha)) * self.hermite_poly(k + 1, pz / (2. * np.sqrt(alpha))))
        return front_factor * result


if __name__ == "__main__":
    settings_dict = {
    'Ip': 0.5,              # Ionization potential (a.u.)
    'Wavelength': 800,      # (nm)
    'Intensity': 0.5e14,      # (W/cm^2)
    'cep': np.pi/2,         # Carrier envelope phase
    'N_cycles': 2,          # Nr of cycles
<<<<<<< HEAD
    'build_in_field': 'bicircular',   # Build in field type to use. If using other field methods leave as a empty string ''.
=======
    'built_in_field': 'linear',   # Built-in field type to use. If using other field methods leave as a empty string ''.
>>>>>>> 7c9b9227
    'px_start': -1.5, 'px_end': 1.5,  # Momentum bounds in x direction (a.u.)
    'py_start': -1.5, 'py_end': 1.5,    # Momentum bounds in y direction (a.u.)
    'pz': 0.0,               # Momentum in z direction (a.u.)
    'Nx': 100, 'Ny': 100,   # Grid resolution in the x and y directions
    'N_cores': 4,           # Nr. of cores to use in the multiprocessing calculations
    'ellipticity': None,      # The ellipticity of the field. 0 is linear, 1 is circular  (only i)
    'Minimum momentum': 0.1, # Minimum abs momentum to use in the saddle point calculations for cirular field
    }
    
    ATI = AboveThresholdIonization(settings_dict=settings_dict)
    ATI.get_saddle_guess([0, ATI.N_cycles * 2*np.pi/ATI.omega], [0, 80], 400, 400)
    #np.save('test_saddle.txt', ATI.guess_saddle_points)
    #guess = np.load('test_saddle.txt.npy')
    #ATI.guess_saddle_points = guess

    PMD = ATI.calculate_PMD()
    M = np.abs(PMD)**2
    M = M / np.max(M)
    cmap = 'viridis'
    min_val = np.max(M) * 1e-4

    filter_arr = M < min_val
    M[filter_arr] = min_val  # Clean up so plot looks better

    plt.imshow(np.flip(M,0), norm=LogNorm(vmax=1, vmin=min_val), aspect='equal', cmap=cmap, extent=(ATI.px_start, ATI.px_end, ATI.py_start, ATI.py_end), interpolation='bicubic')
    #plt.imshow(np.flip(M,0), aspect='equal', cmap=cmap, extent=(ATI.px_start, ATI.px_end, ATI.py_start, ATI.py_end), interpolation='bicubic')
    plt.colorbar()
    plt.show()<|MERGE_RESOLUTION|>--- conflicted
+++ resolved
@@ -16,8 +16,8 @@
 class AboveThresholdIonization:
     def __init__(self, settings_dict=None):
         """
-        Class to perform ATI calculations. 
-        The class is initialized with a settings dictionary. If no settings dictionary is provided, 
+        Class to perform ATI calculations.
+        The class is initialized with a settings dictionary. If no settings dictionary is provided,
         standard values are used. Values can also be set manually after initialization.
         """
         if settings_dict is None:  # No settings dictionary - use the standard values
@@ -29,7 +29,7 @@
             self.N_cores = 4
             self.ellipticity = 0
             self.min_momentum = 0.1
-        else:  # Load settings from dict 
+        else:  # Load settings from dict
             self.Ip = settings_dict['Ip']
             self.set_field_params(lambd=settings_dict['Wavelength'], intensity=settings_dict['Intensity'],
                                   cep=settings_dict['cep'], N_cycles=settings_dict['N_cycles'],
@@ -88,14 +88,11 @@
             elif self.built_in == 'circular':
                 self.A_field = self.A_field_sin2_circ
                 self.E_field = self.E_field_sin2_circ
-<<<<<<< HEAD
                 # More build-in fields can be added here:
-            elif self.build_in == 'bicircular':
+            elif self.built_in == 'bicircular':
                 self.A_field = self.A_bicircular
-                self.E_field = self.E_bicircular 
-=======
+                self.E_field = self.E_bicircular
                 # More built-in fields can be added here:
->>>>>>> 7c9b9227
             else:
                 raise Exception('The built-in field specified does not exist!')
 
@@ -125,7 +122,7 @@
 
     def A_field_sin2_linear(self, t):
         """
-        Linear polarized sin^2 field. One possible choice of 'built-in' pulse forms. 
+        Linear polarized sin^2 field. One possible choice of 'built-in' pulse forms.
         Uses the field parameters of the class.
         :param t: Time (a.u.)
         """
@@ -407,7 +404,7 @@
                     np.cos(0.1e1 / cg * cg5 * cg7) - 4) + 3 * cg5 * cg7) / cg5 / 4
         return AI2
 
-    
+
     def A_bicircular(self, t):
         envelope = np.sin(self.omega*t/(2*self.N_cycles))**2
         prefactor = np.sqrt(2*self.Up)
@@ -441,8 +438,8 @@
         cg7 = t
         cg2 = cg1 * (288 * cg ** 3 * np.sin(cg3 * cg7) * np.cos(cg3 * cg7) ** 2 * np.sin(cg5) * np.cos(cg5) * np.sin(cg3 * cg7 / cg) * np.cos(cg3 * cg7 / cg) - 32 * cg * np.sin(cg3 * cg7) * np.cos(cg3 * cg7) ** 2 * np.sin(cg5) * np.cos(cg5) * np.sin(cg3 * cg7 / cg) * np.cos(cg3 * cg7 / cg) + 12 * cg3 * cg7 - 48 * cg ** 2 * np.sin(cg3 * cg7) * np.cos(cg3 * cg7) ** 2 * np.cos(cg5) ** 2 * np.cos(cg3 * cg7 / cg) ** 2 - 48 * cg ** 2 * np.cos(cg3 * cg7) ** 3 * np.sin(cg5) * np.cos(cg5) * np.cos(cg3 * cg7 / cg) ** 2 + 36 * cg ** 2 * np.cos(cg3 * cg7) * np.sin(cg5) * np.cos(cg5) * np.cos(cg3 * cg7 / cg) ** 2 + 384 * cg ** 2 * np.sin(cg3 * cg7) * np.cos(cg3 * cg7) ** 2 * np.cos(cg3 * cg7 / cg) * np.cos(cg5) ** 2 + 384 * cg ** 2 * np.cos(cg3 * cg7) ** 3 * np.cos(cg3 * cg7 / cg) * np.sin(cg5) * np.cos(cg5) - 288 * cg ** 2 * np.cos(cg3 * cg7) * np.cos(cg3 * cg7 / cg) * np.sin(cg5) * np.cos(cg5) + 32 * cg * np.cos(cg3 * cg7) ** 3 * np.cos(cg5) ** 2 * np.sin(cg3 * cg7 / cg) * np.cos(cg3 * cg7 / cg) - 24 * cg * np.cos(cg3 * cg7) * np.cos(cg5) ** 2 * np.sin(cg3 * cg7 / cg) * np.cos(cg3 * cg7 / cg) - 32 * cg * np.sin(cg3 * cg7) * np.sin(cg3 * cg7 / cg) * np.sin(cg5) * np.cos(cg5) + 432 * cg ** 4 * np.sin(cg3 * cg7) * np.cos(cg3 * cg7) ** 2 * np.cos(cg5) ** 2 * np.cos(cg3 * cg7 / cg) ** 2 + 432 * cg ** 4 * np.cos(cg3 * cg7) ** 3 * np.sin(cg5) * np.cos(cg5) * np.cos(cg3 * cg7 / cg) ** 2 - 324 * cg ** 4 * np.cos(cg3 * cg7) * np.sin(cg5) * np.cos(cg5) * np.cos(cg3 * cg7 / cg) ** 2 - 864 * cg ** 4 * np.sin(cg3 * cg7) * np.cos(cg3 * cg7) ** 2 * np.cos(cg3 * cg7 / cg) * np.cos(cg5) ** 2 - 864 * cg ** 4 * np.cos(cg3 * cg7) ** 3 * np.cos(cg3 * cg7 / cg) * np.sin(cg5) * np.cos(cg5) + 648 * cg ** 4 * np.cos(cg3 * cg7) * np.cos(cg3 * cg7 / cg) * np.sin(cg5) * np.cos(cg5) - 288 * cg ** 3 * np.cos(cg3 * cg7) ** 3 * np.cos(cg5) ** 2 * np.sin(cg3 * cg7 / cg) * np.cos(cg3 * cg7 / cg) + 216 * cg ** 3 * np.cos(cg3 * cg7) * np.cos(cg5) ** 2 * np.sin(cg3 * cg7 / cg) * np.cos(cg3 * cg7 / cg) + 72 * cg ** 3 * np.sin(cg3 * cg7) * np.sin(cg3 * cg7 / cg) * np.sin(cg5) * np.cos(cg5) - 8 * np.sin(cg5) * np.cos(cg5) - 72 * cg ** 3 * np.sin(cg3 * cg7) * np.sin(cg5) * np.cos(cg5) * np.sin(cg3 * cg7 / cg) * np.cos(cg3 * cg7 / cg) - 288 * cg ** 3 * np.sin(cg3 * cg7) * np.cos(cg3 * cg7) ** 2 * np.sin(cg3 * cg7 / cg) * np.sin(cg5) * np.cos(cg5) + 8 * cg * np.sin(cg3 * cg7) * np.sin(cg5) * np.cos(cg5) * np.sin(cg3 * cg7 / cg) * np.cos(cg3 * cg7 / cg) + 128 * cg * np.sin(cg3 * cg7) * np.cos(cg3 * cg7) ** 2 * np.sin(cg3 * cg7 / cg) * np.sin(cg5) * np.cos(cg5) + 180 * cg ** 3 * np.sin(cg3 * cg7 / cg) - 16 * cg * np.sin(cg3 * cg7 / cg) - 16 * np.sin(cg3 * cg7) * np.cos(cg3 * cg7) ** 2 - 8 * np.sin(cg3 * cg7) * np.cos(cg5) ** 2 - 324 * cg ** 5 * np.sin(cg3 * cg7 / cg) + 54 * cg ** 4 * np.sin(cg3 * cg7) - 42 * cg ** 2 * np.sin(cg3 * cg7) + 64 * cg * np.cos(cg3 * cg7) ** 3 * np.sin(cg3 * cg7 / cg) - 48 * cg * np.cos(cg3 * cg7) * np.sin(cg3 * cg7 / cg) - 45 * cg ** 3 * np.sin(cg3 * cg7 / cg) * np.cos(cg3 * cg7 / cg) + 4 * cg * np.sin(cg3 * cg7 / cg) * np.cos(cg3 * cg7 / cg) + 81 * cg ** 5 * np.sin(cg3 * cg7 / cg) * np.cos(cg3 * cg7 / cg) - 144 * cg ** 3 * np.cos(cg3 * cg7) ** 3 * np.sin(cg3 * cg7 / cg) + 108 * cg ** 3 * np.cos(cg3 * cg7) * np.sin(cg3 * cg7 / cg) - 6 * cg ** 2 * np.sin(cg3 * cg7) * np.cos(cg3 * cg7 / cg) ** 2 + 168 * cg ** 2 * np.sin(cg3 * cg7) * np.cos(cg3 * cg7) ** 2 + 84 * cg ** 2 * np.sin(cg3 * cg7) * np.cos(cg5) ** 2 + 48 * cg ** 2 * np.sin(cg3 * cg7) * np.cos(cg3 * cg7 / cg) + 54 * cg ** 4 * np.sin(cg3 * cg7) * np.cos(cg3 * cg7 / cg) ** 2 - 216 * cg ** 4 * np.sin(cg3 * cg7) * np.cos(cg3 * cg7) ** 2 - 108 * cg ** 4 * np.sin(cg3 * cg7) * np.cos(cg5) ** 2 - 108 * cg ** 4 * np.sin(cg3 * cg7) * np.cos(cg3 * cg7 / cg) + 32 * np.sin(cg3 * cg7) * np.cos(cg3 * cg7) ** 2 * np.cos(cg5) ** 2 + 32 * np.cos(cg3 * cg7) ** 3 * np.sin(cg5) * np.cos(cg5) - 24 * np.cos(cg3 * cg7) * np.sin(cg5) * np.cos(cg5) + 243 * cg ** 4 * cg3 * cg7 - 135 * cg ** 2 * cg3 * cg7 + 4 * np.sin(cg3 * cg7) - 192 * cg ** 2 * np.sin(cg3 * cg7) * np.cos(cg3 * cg7) ** 2 * np.cos(cg3 * cg7 / cg) - 96 * cg ** 2 * np.sin(cg3 * cg7) * np.cos(cg3 * cg7 / cg) * np.cos(cg5) ** 2 - 16 * cg * np.cos(cg3 * cg7) ** 3 * np.sin(cg3 * cg7 / cg) * np.cos(cg3 * cg7 / cg) + 12 * cg * np.cos(cg3 * cg7) * np.sin(cg3 * cg7 / cg) * np.cos(cg3 * cg7 / cg) - 128 * cg * np.cos(cg3 * cg7) ** 3 * np.sin(cg3 * cg7 / cg) * np.cos(cg5) ** 2 + 96 * cg * np.cos(cg3 * cg7) * np.sin(cg3 * cg7 / cg) * np.cos(cg5) ** 2 + 432 * cg ** 4 * np.sin(cg3 * cg7) * np.cos(cg3 * cg7) ** 2 * np.cos(cg3 * cg7 / cg) + 216 * cg ** 4 * np.sin(cg3 * cg7) * np.cos(cg3 * cg7 / cg) * np.cos(cg5) ** 2 + 144 * cg ** 3 * np.cos(cg3 * cg7) ** 3 * np.sin(cg3 * cg7 / cg) * np.cos(cg3 * cg7 / cg) - 108 * cg ** 3 * np.cos(cg3 * cg7) * np.sin(cg3 * cg7 / cg) * np.cos(cg3 * cg7 / cg) + 288 * cg ** 3 * np.cos(cg3 * cg7) ** 3 * np.sin(cg3 * cg7 / cg) * np.cos(cg5) ** 2 - 216 * cg ** 3 * np.cos(cg3 * cg7) * np.sin(cg3 * cg7 / cg) * np.cos(cg5) ** 2 + 24 * cg ** 2 * np.sin(cg3 * cg7) * np.cos(cg3 * cg7) ** 2 * np.cos(cg3 * cg7 / cg) ** 2 + 12 * cg ** 2 * np.sin(cg3 * cg7) * np.cos(cg5) ** 2 * np.cos(cg3 * cg7 / cg) ** 2 - 336 * cg ** 2 * np.sin(cg3 * cg7) * np.cos(cg3 * cg7) ** 2 * np.cos(cg5) ** 2 - 336 * cg ** 2 * np.cos(cg3 * cg7) ** 3 * np.sin(cg5) * np.cos(cg5) + 252 * cg ** 2 * np.cos(cg3 * cg7) * np.sin(cg5) * np.cos(cg5) - 216 * cg ** 4 * np.sin(cg3 * cg7) * np.cos(cg3 * cg7) ** 2 * np.cos(cg3 * cg7 / cg) ** 2 - 108 * cg ** 4 * np.sin(cg3 * cg7) * np.cos(cg5) ** 2 * np.cos(cg3 * cg7 / cg) ** 2 + 432 * cg ** 4 * np.sin(cg3 * cg7) * np.cos(cg3 * cg7) ** 2 * np.cos(cg5) ** 2 + 432 * cg ** 4 * np.cos(cg3 * cg7) ** 3 * np.sin(cg5) * np.cos(cg5) - 324 * cg ** 4 * np.cos(cg3 * cg7) * np.sin(cg5) * np.cos(cg5)) / cg3 / (81 * cg ** 4 - 45 * cg ** 2 + 4) / 4
         return cg2
-    
-    
+
+
     def A_integrals(self, t, p_vec):
         """
         Calculation of the vector potential integrals needed in the action. Redirects for analytical calculation or
@@ -472,7 +469,7 @@
         elif self.built_in == 'circular':
             pA = p_vec * self.AI_sin2_circ(t)
             return pA[0] + pA[1] + pA[2] + self.AI2_sin2_circ(t)/2
-        elif self.build_in == 'bicircular':
+        elif self.built_in == 'bicircular':
             AI = self.AI_bicircular(t)
             return p_vec[0]*AI[0] + p_vec[1]*AI[1] + p_vec[2]*AI[2] + self.AI2_bicircular(t)/2
         # One can add additional field types here
@@ -494,11 +491,11 @@
         """
         Calculates the derivative of the SFA action
         :param p_vec: momentum vector
-        :param t: time 
+        :param t: time
         :return:
         """
         val = p_vec + self.A_field(t)
-        return 0.5 * (val[0]**2 + val[1]**2 + val[2]**2) + self.Ip 
+        return 0.5 * (val[0]**2 + val[1]**2 + val[2]**2) + self.Ip
 
 
     def action_derivative_real_imag(self, ts_list, p_vec):
@@ -511,7 +508,7 @@
 
     def get_saddle_guess(self, tr_lims, ti_lims, Nr, Ni):
         """
-        Obtains the saddle point guess times through user input. User clicks on plot to identify the 
+        Obtains the saddle point guess times through user input. User clicks on plot to identify the
         position of the saddle points.
         :param tr_lims: List of lower and upper limit of real saddle time used in plot
         :param ti_lims: List of lower and upper limit of imaginary saddle time used in plot
@@ -543,7 +540,7 @@
             self.user_points_plot.set_data(tr_guess, ti_guess)
             self.user_points_plot.figure.canvas.draw()
 
-        # Make the plot itself 
+        # Make the plot itself
         fig, ax = plt.subplots()
         ax.imshow(np.flip(res_grid, 0), cmap='twilight', interpolation='bicubic', aspect='auto',
                    extent=(tr_lims[0], tr_lims[1], ti_lims[0], ti_lims[1]))
@@ -576,7 +573,7 @@
 
     def find_saddle_times_no_guess(self, p_vec, p_init=[], init_guess=[]):
         """
-        Like find_saddle_times, except user does not provide a starting guess directly to the function. 
+        Like find_saddle_times, except user does not provide a starting guess directly to the function.
         Instead the starting guess will be member guess_saddle points every time, and the function will
         'propagate' the guess to the desired momentum point.
         Much less efficient than find_saddle_times, but useful if no close guess can be provided.
@@ -585,7 +582,7 @@
             p_init = np.array([self.px_start, self.py_start, self.pz])
         if init_guess:
             saddle_guess = init_guess
-        else: 
+        else:
             saddle_guess = self.guess_saddle_points
         dp = 0.1
 
@@ -612,7 +609,7 @@
 
         if saddle_times is not None:  # Use the saddle-point approximation
             for ts in saddle_times:
-                # TODO add matrix element right here! 
+                # TODO add matrix element right here!
                 action_double_derivative = np.dot(-(p_vec + self.A_field(ts)), self.E_field(ts))
                 amplitude += np.sqrt(2*np.pi*1j/action_double_derivative) * np.exp(1j * self.action(ts, p_vec))
             return amplitude
@@ -645,11 +642,11 @@
                     if py_bool and (abs(px) < self.min_momentum):
                         saddle_bool = False
                         pmd_slice.append(0.)
-                        continue   
-
-                # Rest of the for loop only run if not at center    
+                        continue
+
+                # Rest of the for loop only run if not at center
                 if saddle_bool:
-                    # Standard case - get the saddle times from the last point 
+                    # Standard case - get the saddle times from the last point
                     saddle_points = self.find_saddle_times(guess_points, p_vec)
                 else: 
                     # After passing the center, obtain saddle guess from new
@@ -715,7 +712,7 @@
         start_times = self.find_saddle_times_no_guess([p_list[0], 0, pz])
 
         for phi in phi_list:
-            # Get the initial saddle point times for the radial (energy) slice 
+            # Get the initial saddle point times for the radial (energy) slice
             px0 = np.cos(phi) * p_list[0]
             py0 = np.sin(phi) * p_list[0]
             start_times = self.find_saddle_times(start_times, np.array([px0, py0, pz]))
@@ -767,7 +764,7 @@
         return res, E_list
 
 
-    def asymptotic_matrix_element(self, p_vec, ts): 
+    def asymptotic_matrix_element(self, p_vec, ts):
         kappa = np.sqrt(2*self.Ip)
         nu = 1/kappa 
 
@@ -821,11 +818,7 @@
     'Intensity': 0.5e14,      # (W/cm^2)
     'cep': np.pi/2,         # Carrier envelope phase
     'N_cycles': 2,          # Nr of cycles
-<<<<<<< HEAD
-    'build_in_field': 'bicircular',   # Build in field type to use. If using other field methods leave as a empty string ''.
-=======
-    'built_in_field': 'linear',   # Built-in field type to use. If using other field methods leave as a empty string ''.
->>>>>>> 7c9b9227
+    'built_in_field': 'bicircular',   # Build in field type to use. If using other field methods leave as a empty string ''.
     'px_start': -1.5, 'px_end': 1.5,  # Momentum bounds in x direction (a.u.)
     'py_start': -1.5, 'py_end': 1.5,    # Momentum bounds in y direction (a.u.)
     'pz': 0.0,               # Momentum in z direction (a.u.)
